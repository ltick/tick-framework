package ltick

import (
	"fmt"
	"io"
	"net/http"
	"net/url"
	"os"
	"regexp"
	"strings"
	"sync"
	"time"

	"github.com/ltick/tick-routing"
	"github.com/ltick/tick-routing/access"
	"github.com/ltick/tick-routing/content"
	"github.com/ltick/tick-routing/cors"
	"github.com/ltick/tick-routing/fault"
	"github.com/ltick/tick-routing/file"
	"github.com/ltick/tick-routing/slash"
)

type (
	Server struct {
		gracefulStopTimeout time.Duration
		systemLogWriter     io.Writer
		Port                uint
		Router              *ServerRouter
		RouteGroups         map[string]*ServerRouteGroup
		mutex               sync.RWMutex
	}
	ServerRouterProxy struct {
		Host     string
		Route    string
		Upstream string
	}
	ServerRouterRoute struct {
		Host     string
		Method   string
		Route    string
		Handlers []routing.Handler
	}
	ServerRouter struct {
		*routing.Router
		proxys   []*ServerRouterProxy
		routes   []*ServerRouterRoute
		callback RouterCallback
	}
	ServerRouteGroup struct {
		*routing.RouteGroup
		callback RouterCallback
	}
	RouterCallback interface {
		OnRequestStartup(*routing.Context) error
		OnRequestShutdown(*routing.Context) error
	}
)

func (sp *ServerRouterProxy) FindStringSubmatchMap(s string) map[string]string {
	captures := make(map[string]string)
	r := regexp.MustCompile(sp.Route)
	match := r.FindStringSubmatch(s)
	if match == nil {
		return captures
	}
	for i, name := range r.SubexpNames() {
		if i == 0 || name == "" {
			continue
		}
		captures[name] = match[i]
	}
	return captures
}

func (sp *ServerRouterProxy) MatchProxy(r *http.Request) (*url.URL, error) {
	host := r.Host
	if host == "" {
		host = r.URL.Host
	}
	RequestURL := host + r.RequestURI
	HitRule := sp.FindStringSubmatchMap(RequestURL)
	if len(HitRule) != 0 {
		//命中
		upstreamURL, err := url.Parse(sp.Upstream)
		if err != nil {
			return nil, err
		}
		UpstreamRequestURI := "/"
		//拼接配置文件指定中的uri，$符号分割
		pathArr := strings.Split(strings.TrimLeft(upstreamURL.Path, "/"), "$")
		for _, path := range pathArr {
			if _, ok := HitRule[path]; ok {
				UpstreamRequestURI += strings.TrimLeft(HitRule[path], "/") + "/"
			}
		}
		Upstream := upstreamURL.Scheme + "://" + upstreamURL.Host + strings.TrimRight(UpstreamRequestURI, "/")
		UpstreamURL, err := url.Parse(Upstream)
		if err != nil {
			return nil, err
		}
		return UpstreamURL, nil
	}
	return nil, nil
}

func (e *Engine) NewClassicServer(name string, requestTimeoutHandlers ...routing.Handler) (server *Server) {
	port := uint(e.Config.GetInt("server.port"))
	if port == 0 {
		fmt.Printf("ltick: new classic server [error: 'server port is empty']\n")
		os.Exit(1)
	}
	gracefulStopTimeout := e.Config.GetDuration("server.graceful_stop_timeout")
	requestTimeout := e.Config.GetDuration("server.request_timeout")
	server = e.NewServer(name, port, gracefulStopTimeout, requestTimeout, requestTimeoutHandlers...)
	proxyMaps := e.Config.GetStringMap("router.proxy")
	if proxyMaps != nil {
		if len(proxyMaps) != 0 {
			for proxyHost, proxyMap := range proxyMaps {
				proxyMap, ok := proxyMap.(map[string]interface{})
				if !ok {
					fmt.Printf("request: read all proxy config to map error\n")
					os.Exit(1)
				}
				proxyUpstream, ok := proxyMap["upstream"].(string)
				if !ok {
					fmt.Printf("request: read one proxy Config upstream error\n")
					os.Exit(1)
				}
				proxyRules, ok := proxyMap["rule"].([]interface{})
				if !ok {
					fmt.Printf("request: read proxy config rule error\n")
					os.Exit(1)
				}
				for _, routeInterface := range proxyRules {
					proxyRoute, ok := routeInterface.(string)
					if ok {
						server.Proxy(proxyHost, proxyRoute, proxyUpstream)
					}
				}
			}
		}
	}
	return server
}
func (e *Engine) NewServer(name string, port uint, gracefulStopTimeout time.Duration, requestTimeout time.Duration, requestTimeoutHandlers ...routing.Handler) (server *Server) {
	if _, ok := e.Servers[name]; ok {
		fmt.Printf(errNewServer+": server '%s' already exists\r\n", name)
		os.Exit(1)
	}
	server = &Server{
		systemLogWriter:     e.systemLogWriter,
		Port:                port,
		gracefulStopTimeout: gracefulStopTimeout,
		Router: &ServerRouter{
			Router: routing.New(e.Context).Timeout(requestTimeout, requestTimeoutHandlers...),
			routes: make([]*ServerRouterRoute, 0),
			proxys: make([]*ServerRouterProxy, 0),
		},
		RouteGroups: map[string]*ServerRouteGroup{},
		mutex:       sync.RWMutex{},
	}
	middlewares := make([]MiddlewareInterface, 0)
<<<<<<< HEAD
	for _, sortedMiddleware := range GetSortedMiddlewares() {
		middleware, ok := sortedMiddleware.(*Middleware)
		if !ok {
			continue
		}
		middlewares = append(middlewares, middleware.Middleware)
=======
	for _, sortedComponent := range GetSortedMiddlewares() {
		middleware, ok := sortedComponent.(*Component)
		if !ok {
			continue
		}
		middlewares = append(middlewares, middleware.Component)
>>>>>>> 584f3b53
	}
	server.RouteGroups["/"] = server.Router.AddRouteGroup("/", middlewares)
	e.Servers[name] = server
	e.SystemLog(fmt.Sprintf("ltick: new server [name:'%s', port:'%d', gracefulStopTimeout:'%.fs', requestTimeout:'%.fs']", name, port, gracefulStopTimeout.Seconds(), requestTimeout.Seconds()))
	return server
}
func (e *Engine) SetServerLogFunc(name string, accessLogFunc access.LogWriterFunc, faultLogFunc fault.LogFunc, recoveryHandler ...fault.ConvertErrorFunc) *Engine {
	server := e.GetServer(name)
	if server != nil {
		server.SetLogFunc(accessLogFunc, faultLogFunc, recoveryHandler...)
	}
	return e
}
func (e *Engine) SetServerReuqestCallback(name string, reuqestCallback RouterCallback) *Engine {
	server := e.GetServer(name)
	if server != nil {
		server.SetReuqestCallback(reuqestCallback)
	}
	return e
}
func (e *Engine) SetServerReuqestSlashRemover(name string, status int) *Engine {
	server := e.GetServer(name)
	if server != nil {
		server.SetReuqestSlashRemover(status)
	}
	return e
}
func (e *Engine) SetServerReuqestCors(name string, corsOptions cors.Options) *Engine {
	server := e.GetServer(name)
	if server != nil {
		if &corsOptions != nil {
			server.Router.WithCors(corsOptions)
		} else {
			server.Router.WithCors(CorsAllowAll)
		}
	}
	return e
}
func (e *Engine) GetServer(name string) *Server {
	if _, ok := e.Servers[name]; ok {
		return e.Servers[name]
	}
	return nil
}
func (s *Server) Get(host string, route string, handlers ...routing.Handler) *Server {
	s.Router.routes = append(s.Router.routes, &ServerRouterRoute{
		Method:   "GET",
		Host:     host,
		Route:    route,
		Handlers: handlers,
	})
	return s
}
func (s *Server) Post(host string, route string, handlers ...routing.Handler) *Server {
	s.Router.routes = append(s.Router.routes, &ServerRouterRoute{
		Method:   "POST",
		Host:     host,
		Route:    route,
		Handlers: handlers,
	})
	return s
}
func (s *Server) Put(host string, route string, handlers ...routing.Handler) *Server {
	s.Router.routes = append(s.Router.routes, &ServerRouterRoute{
		Method:   "PUT",
		Host:     host,
		Route:    route,
		Handlers: handlers,
	})
	return s
}
func (s *Server) Patch(host string, route string, handlers ...routing.Handler) *Server {
	s.Router.routes = append(s.Router.routes, &ServerRouterRoute{
		Method:   "PATCH",
		Host:     host,
		Route:    route,
		Handlers: handlers,
	})
	return s
}
func (s *Server) Delete(host string, route string, handlers ...routing.Handler) *Server {
	s.Router.routes = append(s.Router.routes, &ServerRouterRoute{
		Method:   "DELETE",
		Host:     host,
		Route:    route,
		Handlers: handlers,
	})
	return s
}
func (s *Server) Connect(host string, route string, handlers ...routing.Handler) *Server {
	s.Router.routes = append(s.Router.routes, &ServerRouterRoute{
		Method:   "CONNECT",
		Host:     host,
		Route:    route,
		Handlers: handlers,
	})
	return s
}
func (s *Server) Options(host string, route string, handlers ...routing.Handler) *Server {
	s.Router.routes = append(s.Router.routes, &ServerRouterRoute{
		Method:   "OPTIONS",
		Host:     host,
		Route:    route,
		Handlers: handlers,
	})
	return s
}
func (s *Server) Trace(host string, route string, handlers ...routing.Handler) *Server {
	s.Router.routes = append(s.Router.routes, &ServerRouterRoute{
		Method:   "TRACE",
		Host:     host,
		Route:    route,
		Handlers: handlers,
	})
	return s
}
func (s *Server) Proxy(host string, route string, upstream string) *Server {
	s.Router.proxys = append(s.Router.proxys, &ServerRouterProxy{
		Host:     host,
		Route:    route,
		Upstream: upstream,
	})
	return s
}
func (s *Server) SetLogFunc(accessLogFunc access.LogWriterFunc, faultLogFunc fault.LogFunc, recoveryHandler ...fault.ConvertErrorFunc) *Server {
	s.Router.WithAccessLogger(accessLogFunc).
		WithRecoveryHandler(faultLogFunc, recoveryHandler...)
	return s
}
func (s *Server) SetReuqestCallback(reuqestCallback RouterCallback) *Server {
	s.Router.WithCallback(reuqestCallback)
	return s
}
func (s *Server) SetReuqestSlashRemover(status int) *Server {
	switch status {
	case http.StatusMovedPermanently, http.StatusFound:
		s.Router.WithSlashRemover(status)
	}
	return s
}
func (s *Server) SetServerReuqestCors(corsOptions cors.Options) *Server {
	if &corsOptions != nil {
		s.Router.WithCors(corsOptions)
	} else {
		s.Router.WithCors(CorsAllowAll)
	}
	return s
}
func (s *Server) addRoute(method string, path string, handlers ...routing.Handler) *Server {
	paths := strings.Split(path, "/")
	prefix := "/"
	for _, routePrefix := range paths {
		if _, ok := s.RouteGroups[routePrefix]; ok {
			prefix = routePrefix
			break
		}
	}
	s.RouteGroups[prefix].AddRoute(method, strings.Replace(path, prefix, "", 1), handlers...)
	return s
}
func (s *Server) GetRouter() *ServerRouter {
	return s.Router
}
func (s *Server) GetRouteGroup(name string) *ServerRouteGroup {
	if _, ok := s.RouteGroups[name]; !ok {
		return nil
	}
	return s.RouteGroups[name]
}
func (s *Server) SystemLog(args ...interface{}) {
	fmt.Fprintln(s.systemLogWriter, args...)
}

// The LogWriterFunc is provided with the http.Request and LogResponseWriter objects for the
// request, as well as the elapsed time since the request first came through the middleware.
// LogWriterFunc can then do whatever logging it needs to do.
//
//     import (
//         "log"
//         "github.com/ltick/tick-framework"
//         "net/http"
//     )
//
//     func myCustomLogger(req http.Context, res access.LogResponseWriter, elapsed int64) {
//         // Do something with the request, response, and elapsed time data here
//     }
//     r := routing.New()
//     r.UseAccessLogger(AccessLogger(myCustomLogger))
func (r *ServerRouter) WithAccessLogger(loggerFunc access.LogWriterFunc) *ServerRouter {
	r.AppendStartupHandler(access.CustomLogger(loggerFunc))
	return r
}

// The method takes a list of languages (locale IDs) that are supported by the application.
// The negotiator will determine the best language to use by checking the Accept-Language request header.
// If no match is found, the first language will be used.
//
// In a handler, you can access the chosen language through routing.Context like the following:
//
//     func(c *routing.Context) error {
//         language := c.Get(content.Language).(string)
//     }
//
// If you do not specify languages, the negotiator will set the language to be "en-US".
func (r *ServerRouter) WithLanguageNegotiator(languages ...string) *ServerRouter {
	r.AppendStartupHandler(content.LanguageNegotiator(languages...))
	return r
}

// TypeNegotiator returns a content type negotiation handler.
//
// The method takes a list of response MIME types that are supported by the application.
// The negotiator will determine the best response MIME type to use by checking the "Accept" HTTP header.
// If no match is found, the first MIME type will be used.
//
// The negotiator will set the "Content-Type" response header as the chosen MIME type. It will call routing.Context.SetDataWriter()
// to set the appropriate data writer that can write data in the negotiated format.
//
// If you do not specify any supported MIME types, the negotiator will use "text/html" as the response MIME type.
const (
	JSON = content.JSON
	XML  = content.XML
	XML2 = content.XML2
	HTML = content.HTML
)

func (r *ServerRouter) AddTypeNegotiator(mime string, writer routing.DataWriter) *ServerRouter {
	content.DataWriters[mime] = writer
	return r
}

func (r *ServerRouter) WithTypeNegotiator(formats ...string) *ServerRouter {
	r.AppendStartupHandler(content.TypeNegotiator(formats...))
	return r
}

func (r *ServerRouter) WithPanicLogger(logf fault.LogFunc) *ServerRouter {
	r.AppendStartupHandler(fault.PanicHandler(logf))
	return r
}

func (r *ServerRouter) WithErrorHandler(logf fault.LogFunc, errorf ...fault.ConvertErrorFunc) *ServerRouter {
	r.AppendStartupHandler(fault.ErrorHandler(logf, errorf...))
	return r
}

func (r *ServerRouter) WithRecoveryHandler(logf fault.LogFunc, errorf ...fault.ConvertErrorFunc) *ServerRouter {
	r.AppendStartupHandler(fault.Recovery(logf, errorf...))
	return r
}

var CorsAllowAll = cors.Options{
	AllowOrigins: "*",
	AllowHeaders: "*",
	AllowMethods: "*",
}

func (r *ServerRouter) WithCors(opts cors.Options) *ServerRouter {
	r.AppendStartupHandler(cors.Handler(opts))
	return r
}

// The handler will redirect the browser to the new URL without the trailing slash.
// The status parameter should be either http.StatusMovedPermanently (301) or http.StatusFound (302), which is to
// be used for redirecting GET requests. For other requests, the status code will be http.StatusTemporaryRedirect (307).
// If the original URL has no trailing slash, the handler will do nothing. For example,
//
//     import (
//         "net/http"
//         "github.com/ltick/tick-framework"
//     )
//
//     r := routing.New()
//     r.AppendStartupHandler(slash.WithSlashRemover(http.StatusMovedPermanently))
//
// Note that Remover relies on HTTP redirection to remove the trailing slashes.
// If you do not want redirection, please set `Router.IgnoreTrailingSlash` to be true without using Remover.
func (r *ServerRouter) WithSlashRemover(status int) *ServerRouter {
	r.AppendStartupHandler(slash.Remover(status))
	return r
}

// The files being served are determined using the current URL path and the specified path map.
// For example, if the path map is {"/css": "/www/css", "/js": "/www/js"} and the current URL path
// "/css/main.css", the file "<working dir>/www/css/main.css" will be served.
// If a URL path matches multiple prefixes in the path map, the most specific prefix will take precedence.
// For example, if the path map contains both "/css" and "/css/img", and the URL path is "/css/img/logo.gif",
// then the path mapped by "/css/img" will be used.
//
//     import (
//         "log"
//         "github.com/ltick/tick-framework"
//     )
//
//     a := New("app1", "Test Application 1", &AppInitFunc{})
//     server := a.AddServer(8080, 30*time.Second, 3*time.Second)
//     server.AddRoute("/*", server.FileServer(file.PathMap{
//          "/css": "/ui/dist/css",
//          "/js": "/ui/dist/js",
//     }))
func (r *ServerRouter) NewFileHandler(pathMap file.PathMap, opts ...file.ServerOptions) routing.Handler {
	return file.Server(pathMap, opts...)
}

func (r *ServerRouter) WithCallback(callback RouterCallback) *ServerRouter {
	r.PrependStartupHandler(callback.OnRequestStartup)
	r.AppendShutdownHandler(callback.OnRequestShutdown)
	return r
}

func (r *ServerRouter) AddRouteGroup(groupName string, middlewares []MiddlewareInterface, handlers ...routing.Handler) *ServerRouteGroup {
	g := &ServerRouteGroup{
		RouteGroup: r.Router.Group(groupName, handlers, nil),
	}
	for _, m := range middlewares {
		g.AppendAnteriorHandler(m.OnRequestStartup)
		g.PrependPosteriorHandler(m.OnRequestShutdown)
	}
	return g
}

func (g *ServerRouteGroup) WithCallback(callback RouterCallback) *ServerRouteGroup {
	g.PrependStartupHandler(callback.OnRequestStartup)
	g.AppendShutdownHandler(callback.OnRequestShutdown)
	return g
}

func (g *ServerRouteGroup) AddRoute(method string, path string, handlers ...routing.Handler) {
	switch strings.ToUpper(method) {
	case "GET":
		g.Get(path, handlers...)
	case "POST":
		g.Post(path, handlers...)
	case "PUT":
		g.Put(path, handlers...)
	case "PATCH":
		g.Patch(path, handlers...)
	case "DELETE":
		g.Delete(path, handlers...)
	case "CONNECT":
		g.Connect(path, handlers...)
	case "HEAD":
		g.Head(path, handlers...)
	case "OPTIONS":
		g.Options(path, handlers...)
	case "TRACE":
		g.Trace(path, handlers...)
	case "ANY":
		g.Any(path, handlers...)
	default:
		g.To(method, path, handlers...)
	}
}<|MERGE_RESOLUTION|>--- conflicted
+++ resolved
@@ -160,21 +160,12 @@
 		mutex:       sync.RWMutex{},
 	}
 	middlewares := make([]MiddlewareInterface, 0)
-<<<<<<< HEAD
-	for _, sortedMiddleware := range GetSortedMiddlewares() {
+	for _, sortedMiddleware := range e.GetSortedMiddlewares() {
 		middleware, ok := sortedMiddleware.(*Middleware)
 		if !ok {
 			continue
 		}
 		middlewares = append(middlewares, middleware.Middleware)
-=======
-	for _, sortedComponent := range GetSortedMiddlewares() {
-		middleware, ok := sortedComponent.(*Component)
-		if !ok {
-			continue
-		}
-		middlewares = append(middlewares, middleware.Component)
->>>>>>> 584f3b53
 	}
 	server.RouteGroups["/"] = server.Router.AddRouteGroup("/", middlewares)
 	e.Servers[name] = server
